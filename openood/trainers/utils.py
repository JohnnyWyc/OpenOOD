--- conflicted
+++ resolved
@@ -21,13 +21,10 @@
         'mixup': MixupTrainer,
         'sae': SAETrainer,
         'DRAEM': DRAEMTrainer,
-<<<<<<< HEAD
         'kdad': KdadTrainer,
         'dcae': AETrainer,
-        'dsvdd': DSVDDTrainer
-=======
+        'dsvdd': DSVDDTrainer,
         'openGan': OpenGanTrainer,
         'kdad': KdadTrainer
->>>>>>> 8e794f2a
     }
     return trainers[config.trainer.name](net, train_loader, config)