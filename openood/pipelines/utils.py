--- conflicted
+++ resolved
@@ -17,10 +17,7 @@
         'test_acc': TestAccPipeline,
         'feat_extract': FeatExtractPipeline,
         'test_ood': TestOODPipeline,
-<<<<<<< HEAD
         'test_patchcore': TestPatchcorePipeline,
-=======
->>>>>>> 2c585fc9
         'test_ad': TestAdPipeline,
         'train_ad': TrainAdPipeline,
     }
