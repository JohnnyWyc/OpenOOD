--- conflicted
+++ resolved
@@ -93,7 +93,6 @@
             tvs_trans.ToTensor(),
             tvs_trans.Normalize(mean=mean, std=std),
         ])
-<<<<<<< HEAD
 
     def __call__(self, image):
         return self.transform(image)
@@ -147,8 +146,6 @@
             tvs_trans.CenterCrop(224),
             tvs_trans.ToTensor()
         ])
-=======
->>>>>>> f2f76944
 
     def __call__(self, image):
         return self.transform(image)