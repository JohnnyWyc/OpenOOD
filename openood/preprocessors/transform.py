--- conflicted
+++ resolved
@@ -13,11 +13,7 @@
     'covid': [[0.4907, 0.4907, 0.4907], [0.2697, 0.2697, 0.2697]],
 }
 
-<<<<<<< HEAD
-center_crop_dict = {28: 28, 32: 32, 224: 224, 256: 256, 299: 320, 331: 352}
-=======
 center_crop_dict = {28: 28, 32: 32, 224: 256, 256: 256, 299: 320, 331: 352, 480: 480}
->>>>>>> 0bd2b977
 
 interpolation_modes = {
     'nearest': tvs_trans.InterpolationMode.NEAREST,
