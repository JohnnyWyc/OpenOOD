--- conflicted
+++ resolved
@@ -7,29 +7,20 @@
   train:
     dataset_class: ImglistDataset
     data_dir: ./data/images/
-<<<<<<< HEAD
-    imglist_pth: ./data_lists/imagenet2012_train_random_200k.txt
-=======
-    imglist_pth: ./data/imglist/val_imagenet.txt # update required
->>>>>>> 6d4a68d4
+    imglist_pth: ./data_lists/train_imagenet.txt
     batch_size: 32
     shuffle: True
     interpolation: bilinear
   val:
     dataset_class: ImglistDataset
     data_dir: ./data/images/
-<<<<<<< HEAD
-    imglist_pth: ./data_lists/imagenet2012_val_list.txt
-=======
     imglist_pth: ./data/imglist/val_imagenet.txt
->>>>>>> 6d4a68d4
     batch_size: 32
     shuffle: False
     interpolation: bilinear
   test:
     dataset_class: ImglistDataset
     data_dir: ./data/images/
-<<<<<<< HEAD
     imglist_pth: ./data_lists/imagenet2012_val_list.txt
     batch_size: 32
     shuffle: False
@@ -38,9 +29,6 @@
     dataset_class: ImglistDataset
     data_dir: ./data/images/
     imglist_pth: ./data_lists/imagenet2012_train_random_200k.txt
-=======
-    imglist_pth: ./data/imglist/val_imagenet.txt
->>>>>>> 6d4a68d4
     batch_size: 32
     shuffle: False
     interpolation: bilinear