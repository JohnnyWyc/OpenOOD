ood_dataset:
  name: imagenet_ood
  dataset_class: ImglistDataset
  interpolation: bilinear
  batch_size: 32
  shuffle: False
  num_classes: 1000
  pre_size: 256
  image_size: 224
  num_workers: '@{num_workers}'
  num_gpus: '@{num_gpus}'
  num_machines: '@{num_machines}'
  split_names: [val, nearood, farood]
  val:
    data_dir: ./data/images_largescale/
    imglist_pth: ./data/benchmark_imglist/imagenet/val_openimage_o.txt
  nearood:
<<<<<<< HEAD
    datasets: [species_sub]
=======
    datasets: [species, inaturalist, openimageo, imageneto]
    species:
      data_dir: ./data/images_largescale/
      imglist_pth: ./data/benchmark_imglist/imagenet/test_species.txt
>>>>>>> d104999f
    inaturalist:
      data_dir: ./data/images_largescale/
      imglist_pth: ./data/benchmark_imglist/imagenet/test_inaturalist.txt
    openimageo:
      data_dir: ./data/images_largescale/
      imglist_pth: ./data/benchmark_imglist/imagenet/test_openimage_o.txt
    imageneto:
      data_dir: ./data/images_largescale/
      imglist_pth: ./data/benchmark_imglist/imagenet/test_imagenet_o.txt
    species_sub:
      data_dir: ./data/images_largescale/
      imglist_pth: ./data/benchmark_imglist/imagenet/test_species_sub.txt
  farood:
    datasets: [texture, mnist]
    texture:
      data_dir: ./data/images_classic/
      imglist_pth: ./data/benchmark_imglist/imagenet/test_texture.txt
    mnist:
      data_dir: ./data/images_classic/
      imglist_pth: ./data/benchmark_imglist/imagenet/test_mnist.txt<|MERGE_RESOLUTION|>--- conflicted
+++ resolved
@@ -15,14 +15,7 @@
     data_dir: ./data/images_largescale/
     imglist_pth: ./data/benchmark_imglist/imagenet/val_openimage_o.txt
   nearood:
-<<<<<<< HEAD
-    datasets: [species_sub]
-=======
     datasets: [species, inaturalist, openimageo, imageneto]
-    species:
-      data_dir: ./data/images_largescale/
-      imglist_pth: ./data/benchmark_imglist/imagenet/test_species.txt
->>>>>>> d104999f
     inaturalist:
       data_dir: ./data/images_largescale/
       imglist_pth: ./data/benchmark_imglist/imagenet/test_inaturalist.txt
